--- conflicted
+++ resolved
@@ -244,15 +244,12 @@
             self.receive_lldp = True
             if not self.lldp_beacon_enabled():
                 self.lldp_beacon.update({'enable': True})
-<<<<<<< HEAD
         if self.lacp_resp_interval is not None:
             test_config_condition(self.lacp_resp_interval > 65535 or self.lacp_resp_interval < 0.3, 
                     ('interval must be atleast 0.3 and less than 65536'))
-=======
         if self.lldp_peer_mac:
             test_config_condition(not netaddr.valid_mac(self.lldp_peer_mac), (
                 'invalid MAC address %s' % self.lldp_peer_mac))
->>>>>>> 72b440be
 
         if self.lldp_beacon:
             self._check_conf_types(
